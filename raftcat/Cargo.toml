--- conflicted
+++ resolved
@@ -1,10 +1,6 @@
 [package]
 name = "raftcat"
-<<<<<<< HEAD
-version = "0.77.0"
-=======
 version = "0.77.1"
->>>>>>> c134ba59
 authors = ["Eirik Albrigtsen <eirik.albrigtsen@babylonhealth.com>"]
 edition = "2018"
 
