--- conflicted
+++ resolved
@@ -20,11 +20,7 @@
 
     local has_sub
     for (( i=0; i < ${#words[@]}-1; i++ )); do
-<<<<<<< HEAD
-        if [[ ${words[i]} == @(help|validate|port-forward|debug|get|config|product|status|shell|graph|cluster|helm|gdpr|kong|list-services|list-products|apply|template|values|status|crd) ]]; then
-=======
-        if [[ ${words[i]} == @(help|validate|port-forward|debug|get|config|product|status|statuscake|shell|graph|cluster|helm|gdpr|kong|list-services|list-products|jenkins|apply|template|values|status|crd) ]]; then
->>>>>>> 19c84cfb
+        if [[ ${words[i]} == @(help|validate|port-forward|debug|get|config|product|status|statuscake|shell|graph|cluster|helm|gdpr|kong|list-services|list-products|apply|template|values|status|crd) ]]; then
             has_sub=1
         fi
     done
